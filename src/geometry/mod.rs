--- conflicted
+++ resolved
@@ -37,10 +37,7 @@
 mod translation_alias;
 mod translation_construction;
 mod translation_conversion;
-<<<<<<< HEAD
 mod translation_coordinates;
-=======
->>>>>>> d702bf03
 mod translation_ops;
 
 mod isometry;
@@ -56,11 +53,8 @@
 mod similarity_construction;
 mod similarity_conversion;
 mod similarity_ops;
-<<<<<<< HEAD
-=======
 
 mod swizzle;
->>>>>>> d702bf03
 
 mod transform;
 mod transform_alga;
