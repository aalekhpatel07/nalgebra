--- conflicted
+++ resolved
@@ -19,12 +19,8 @@
 use crate::geometry::{Point3, Projective3};
 
 /// A 3D perspective projection stored as a homogeneous 4x4 matrix.
-<<<<<<< HEAD
 #[repr(C)]
-pub struct Perspective3<T: Scalar> {
-=======
 pub struct Perspective3<T> {
->>>>>>> 7eb5fd3b
     matrix: Matrix4<T>,
 }
 
