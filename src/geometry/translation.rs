--- conflicted
+++ resolved
@@ -47,12 +47,12 @@
     }
 }
 
-<<<<<<< HEAD
 #[cfg(feature = "abomonation-serialize")]
-impl<N, D, S> Abomonation for TranslationBase<N, D, S>
+impl<N, D> Abomonation for TranslationBase<N, D>
     where N: Scalar,
           D: DimName,
-          ColumnVector<N, D, S>: Abomonation
+          VectorN<N, D>: Abomonation,
+          DefaultAllocator: Allocator<N, D>
 {
     unsafe fn entomb(&self, writer: &mut Vec<u8>) {
         self.vector.entomb(writer)
@@ -67,10 +67,6 @@
     }
 }
 
-impl<N, D: DimName, S> TranslationBase<N, D, S>
-    where N: Scalar,
-          S: Storage<N, D, U1> {
-=======
 #[cfg(feature = "serde-serialize")]
 impl<N: Scalar, D: DimName> serde::Serialize for Translation<N, D>
 where DefaultAllocator: Allocator<N, D>,
@@ -97,7 +93,6 @@
 
 impl<N: Scalar, D: DimName> Translation<N, D>
     where DefaultAllocator: Allocator<N, D> {
->>>>>>> 24275464
     /// Creates a new translation from the given vector.
     #[inline]
     pub fn from_vector(vector: VectorN<N, D>) -> Translation<N, D> {
