--- conflicted
+++ resolved
@@ -107,11 +107,7 @@
 }
 
 #[cfg(feature = "serde-serialize-no-std")]
-<<<<<<< HEAD
 impl<T: Serialize, D: DimName> Serialize for OPoint<T, D>
-=======
-impl<T: Scalar, D: DimName> Serialize for OPoint<T, D>
->>>>>>> 441bfcb3
 where
     DefaultAllocator: Allocator<T, D>,
     <DefaultAllocator as InnerAllocator<T, D>>::Buffer: Serialize,
@@ -125,11 +121,7 @@
 }
 
 #[cfg(feature = "serde-serialize-no-std")]
-<<<<<<< HEAD
 impl<'a, T: Deserialize<'a>, D: DimName> Deserialize<'a> for OPoint<T, D>
-=======
-impl<'a, T: Scalar, D: DimName> Deserialize<'a> for OPoint<T, D>
->>>>>>> 441bfcb3
 where
     DefaultAllocator: Allocator<T, D>,
     <DefaultAllocator as InnerAllocator<T, D>>::Buffer: Deserialize<'a>,
@@ -330,13 +322,7 @@
     /// assert_eq!(it.next(), Some(3.0));
     /// assert_eq!(it.next(), None);
     #[inline]
-<<<<<<< HEAD
     pub fn iter(&self) -> MatrixIter<T, D, Const<1>, InnerOwned<T, D>> {
-=======
-    pub fn iter(
-        &self,
-    ) -> MatrixIter<'_, T, D, Const<1>, <DefaultAllocator as Allocator<T, D>>::Buffer> {
->>>>>>> 441bfcb3
         self.coords.iter()
     }
 
@@ -360,13 +346,7 @@
     ///
     /// assert_eq!(p, Point3::new(10.0, 20.0, 30.0));
     #[inline]
-<<<<<<< HEAD
     pub fn iter_mut(&mut self) -> MatrixIterMut<T, D, Const<1>, InnerOwned<T, D>> {
-=======
-    pub fn iter_mut(
-        &mut self,
-    ) -> MatrixIterMut<'_, T, D, Const<1>, <DefaultAllocator as Allocator<T, D>>::Buffer> {
->>>>>>> 441bfcb3
         self.coords.iter_mut()
     }
 
