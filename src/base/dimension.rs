--- conflicted
+++ resolved
@@ -13,8 +13,6 @@
 
 /// Dim of dynamically-sized algebraic entities.
 #[derive(Clone, Copy, Eq, PartialEq, Debug)]
-<<<<<<< HEAD
-=======
 #[cfg_attr(
     feature = "rkyv-serialize-no-std",
     derive(rkyv::Archive, rkyv::Serialize, rkyv::Deserialize)
@@ -23,7 +21,6 @@
     feature = "rkyv-serialize",
     archive_attr(derive(bytecheck::CheckBytes))
 )]
->>>>>>> d24b5fb1
 #[cfg_attr(feature = "cuda", derive(cust_core::DeviceCopy))]
 pub struct Dynamic {
     value: usize,
@@ -209,8 +206,6 @@
 );
 
 #[derive(Debug, Copy, Clone, PartialEq, Eq, Hash)]
-<<<<<<< HEAD
-=======
 #[cfg_attr(
     feature = "rkyv-serialize-no-std",
     derive(rkyv::Archive, rkyv::Serialize, rkyv::Deserialize)
@@ -219,7 +214,6 @@
     feature = "rkyv-serialize",
     archive_attr(derive(bytecheck::CheckBytes))
 )]
->>>>>>> d24b5fb1
 #[cfg_attr(feature = "cuda", derive(cust_core::DeviceCopy))]
 pub struct Const<const R: usize>;
 
